# ocfl-py changelog

<<<<<<< HEAD
## ?? 0.0.8

  * Add --version for ocfl-sidevar.py

## 2020-05-21 v0.0.8

  * Add checks for paths in manifest (https://ocfl.io/draft/spec/#E098, https://ocfl.io/draft/spec/#E099, https://ocfl.io/draft/spec/#E100, https://ocfl.io/draft/spec/#E101)
  * Separate message not a string test (https://ocfl.io/draft/spec/#E094) from others
  * Sort out version sequence tests (https://ocfl.io/draft/spec/#E008, https://ocfl.io/draft/spec/#E009, https://ocfl.io/draft/spec/#E010, https://ocfl.io/draft/spec/#E011)
  * Refine checks for logical paths (https://ocfl.io/draft/spec/#E052, https://ocfl.io/draft/spec/#E053)
  * Fix code for missing sidecar (https://ocfl.io/draft/spec/#E058)
=======
## 2020-07-07 v1.0.0

  * OCFL v1.0 released (https://ocfl.io/1.0/spec/), change links from draft to 1.0
  * Add checks for paths in manifest (https://ocfl.io/1.0/spec/#E098, https://ocfl.io/1.0/spec/#E099, https://ocfl.io/1.0/spec/#E100, https://ocfl.io/1.0/spec/#E101)
  * Separate message not a string test (https://ocfl.io/1.0/spec/#E094) from others
  * Sort out version sequence tests (https://ocfl.io/1.0/spec/#E008, https://ocfl.io/1.0/spec/#E009, https://ocfl.io/1.0/spec/#E010, https://ocfl.io/1.0/spec/#E011)
  * Refine checks for logical paths (https://ocfl.io/1.0/spec/#E052, https://ocfl.io/1.0/spec/#E053)
  * Fix code for missing sidecar (https://ocfl.io/1.0/spec/#E058)
>>>>>>> b5b2220b
  * Add ocfl-sidecar.py script to generate inventory sidecar

## 2020-05-18 v0.0.7

  * Validator now checks fixity block structure, additional fixity values in fixity block
  * Validator now checks for repeated digests in manifest, fixity and state blocks (https://ocfl.io/1.0/spec/#E096, https://ocfl.io/1.0/spec/#E097, https://ocfl.io/1.0/spec/#E098) 
  * Move all the many README_*.md demos into docs folder
  * Add build_demo_docs.sh to build demo descriptions in docs folder

## 2020-05-15 v0.0.6

  * ocfl-validate.py script now handles storage roots and objects
  * When validating, show warnings and errors by default (https://github.com/zimeon/ocfl-py/issues/22)
  * Handle case of no versions https://ocfl.io/1.0/spec/#E008
  * Handle case of bad JSON inventory https://ocfl.io/1.0/spec/#E033
  * Handle case of no manifest https://ocfl.io/1.0/spec/#E041
  * Handle case of conflicting paths https://ocfl.io/1.0/spec/#E095


## 2020-05-05 v0.0.5

  * Renumber errors to align somewhat with the canonical code set extracted 
    at https://github.com/OCFL/spec/blob/master/validation/validation-codes.md
  * Add --version parameter to scripts to show version number

## 2020-05-02 v0.0.4

  * Actually check digests for content during validation!
  * Add --validate to ocfl-store.py to check all of storage root

## 2020-04-26 v0.0.3

  * Add missing package data to install
  * Deal with tests for warnings https://ocfl.io/1.0/spec/#W003,
    https://ocfl.io/1.0/spec/#W009 and https://ocfl.io/1.0/spec/#W010

## 2020-04-20 v0.0.2

  * Two in a day...
  * Support for version creation from and extraction as Bagit bags

## 2020-04-20 v0.0.1

  * Push up first version to PyPI<|MERGE_RESOLUTION|>--- conflicted
+++ resolved
@@ -1,18 +1,5 @@
 # ocfl-py changelog
 
-<<<<<<< HEAD
-## ?? 0.0.8
-
-  * Add --version for ocfl-sidevar.py
-
-## 2020-05-21 v0.0.8
-
-  * Add checks for paths in manifest (https://ocfl.io/draft/spec/#E098, https://ocfl.io/draft/spec/#E099, https://ocfl.io/draft/spec/#E100, https://ocfl.io/draft/spec/#E101)
-  * Separate message not a string test (https://ocfl.io/draft/spec/#E094) from others
-  * Sort out version sequence tests (https://ocfl.io/draft/spec/#E008, https://ocfl.io/draft/spec/#E009, https://ocfl.io/draft/spec/#E010, https://ocfl.io/draft/spec/#E011)
-  * Refine checks for logical paths (https://ocfl.io/draft/spec/#E052, https://ocfl.io/draft/spec/#E053)
-  * Fix code for missing sidecar (https://ocfl.io/draft/spec/#E058)
-=======
 ## 2020-07-07 v1.0.0
 
   * OCFL v1.0 released (https://ocfl.io/1.0/spec/), change links from draft to 1.0
@@ -21,7 +8,15 @@
   * Sort out version sequence tests (https://ocfl.io/1.0/spec/#E008, https://ocfl.io/1.0/spec/#E009, https://ocfl.io/1.0/spec/#E010, https://ocfl.io/1.0/spec/#E011)
   * Refine checks for logical paths (https://ocfl.io/1.0/spec/#E052, https://ocfl.io/1.0/spec/#E053)
   * Fix code for missing sidecar (https://ocfl.io/1.0/spec/#E058)
->>>>>>> b5b2220b
+  * Add --version for ocfl-sidecar.py
+
+## 2020-05-21 v0.0.8
+
+  * Add checks for paths in manifest (https://ocfl.io/1.0/spec/#E098, https://ocfl.io/1.0/spec/#E099, https://ocfl.io/1.0/spec/#E100, https://ocfl.io/1.0/spec/#E101)
+  * Separate message not a string test (https://ocfl.io/1.0/spec/#E094) from others
+  * Sort out version sequence tests (https://ocfl.io/1.0/spec/#E008, https://ocfl.io/1.0/spec/#E009, https://ocfl.io/1.0/spec/#E010, https://ocfl.io/1.0/spec/#E011)
+  * Refine checks for logical paths (https://ocfl.io/1.0/spec/#E052, https://ocfl.io/1.0/spec/#E053)
+  * Fix code for missing sidecar (https://ocfl.io/1.0/spec/#E058)
   * Add ocfl-sidecar.py script to generate inventory sidecar
 
 ## 2020-05-18 v0.0.7
