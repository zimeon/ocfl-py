--- conflicted
+++ resolved
@@ -9,15 +9,9 @@
 from shutil import copyfile
 import sys
 try:
-<<<<<<< HEAD
-    from urllib.parse import quote as urlquote  # python3
-except:                                   # pragma: no cover -- py2
-    from urllib import quote as urlquote  # pragma: no cover -- py2
-=======
     from urllib.parse import quote as urlquote  # py3
 except ImportError:                             # pragma: no cover -- py2
     from urllib import quote as urlquote        # pragma: no cover -- py2
->>>>>>> 395ddef4
 
 from .digest import file_digest
 from .namaste import Namaste
